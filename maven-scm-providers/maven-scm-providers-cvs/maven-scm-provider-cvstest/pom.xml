--- conflicted
+++ resolved
@@ -24,31 +24,19 @@
 
   <parent>
     <groupId>org.apache.maven.scm</groupId>
-<<<<<<< HEAD
+    <artifactId>maven-scm-providers-cvs</artifactId>
     <version>1.1</version>
-=======
-    <artifactId>maven-scm-providers-cvs</artifactId>
-    <version>1.1-SNAPSHOT</version>
->>>>>>> 0336cd85
   </parent>
 
   <artifactId>maven-scm-provider-cvstest</artifactId>
 
   <name>Maven SCM CVS Provider TCK tests</name>
-<<<<<<< HEAD
-  <version>1.1</version>
-=======
   <description>Tests library for the SCM CVS Provider.</description>
 
->>>>>>> 0336cd85
   <dependencies>
     <dependency>
       <groupId>org.apache.maven.scm</groupId>
       <artifactId>maven-scm-test</artifactId>
-<<<<<<< HEAD
-      <version>1.1</version>
-=======
->>>>>>> 0336cd85
     </dependency>
   </dependencies>
 </project>