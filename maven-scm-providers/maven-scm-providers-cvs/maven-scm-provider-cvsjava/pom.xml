--- conflicted
+++ resolved
@@ -24,31 +24,19 @@
 
   <parent>
     <groupId>org.apache.maven.scm</groupId>
-<<<<<<< HEAD
+    <artifactId>maven-scm-providers-cvs</artifactId>
     <version>1.1</version>
-=======
-    <artifactId>maven-scm-providers-cvs</artifactId>
-    <version>1.1-SNAPSHOT</version>
->>>>>>> 0336cd85
   </parent>
 
   <artifactId>maven-scm-provider-cvsjava</artifactId>
 
   <name>Maven SCM CVS Provider - CVS Java Impl.</name>
-<<<<<<< HEAD
-  <version>1.1</version>
-=======
   <description>Java implementation for SCM CVS Provider.</description>
 
->>>>>>> 0336cd85
   <dependencies>
     <dependency>
       <groupId>org.apache.maven.scm</groupId>
       <artifactId>maven-scm-provider-cvs-commons</artifactId>
-<<<<<<< HEAD
-      <version>1.1</version>
-=======
->>>>>>> 0336cd85
     </dependency>
     <dependency>
       <groupId>org.netbeans.lib</groupId>
