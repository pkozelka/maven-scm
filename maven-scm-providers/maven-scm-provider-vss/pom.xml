<?xml version="1.0" encoding="UTF-8"?>

<!--
  ~ Licensed to the Apache Software Foundation (ASF) under one
  ~ or more contributor license agreements.  See the NOTICE file
  ~ distributed with this work for additional information
  ~ regarding copyright ownership.  The ASF licenses this file
  ~ to you under the Apache License, Version 2.0 (the
  ~ "License"); you may not use this file except in compliance
  ~ with the License.  You may obtain a copy of the License at
  ~
  ~ http://www.apache.org/licenses/LICENSE-2.0
  ~
  ~ Unless required by applicable law or agreed to in writing,
  ~ software distributed under the License is distributed on an
  ~ "AS IS" BASIS, WITHOUT WARRANTIES OR CONDITIONS OF ANY
  ~ KIND, either express or implied.  See the License for the
  ~ specific language governing permissions and limitations
  ~ under the License.
  -->

<project xmlns="http://maven.apache.org/POM/4.0.0" xmlns:xsi="http://www.w3.org/2001/XMLSchema-instance" xsi:schemaLocation="http://maven.apache.org/POM/4.0.0 http://maven.apache.org/maven-v4_0_0.xsd">
  <modelVersion>4.0.0</modelVersion>

  <parent>
    <groupId>org.apache.maven.scm</groupId>
<<<<<<< HEAD
    <version>1.1</version>
=======
    <artifactId>maven-scm-providers</artifactId>
    <version>1.1-SNAPSHOT</version>
>>>>>>> 0336cd85
  </parent>

  <artifactId>maven-scm-provider-vss</artifactId>

  <name>Maven SCM Visual Source Safe Provider</name>
<<<<<<< HEAD
  <version>1.1</version>
=======
  <description>SCM Provider implementation for VSS (http://msdn.microsoft.com/en-us/vstudio/aa700907.aspx).</description>

>>>>>>> 0336cd85
  <build>
    <plugins>
      <plugin>
        <groupId>org.codehaus.plexus</groupId>
        <artifactId>plexus-maven-plugin</artifactId>
        <executions>
          <execution>
            <goals>
              <goal>descriptor</goal>
            </goals>
          </execution>
        </executions>
      </plugin>
      <plugin>
        <groupId>org.codehaus.modello</groupId>
        <artifactId>modello-maven-plugin</artifactId>
        <executions>
          <execution>
            <goals>
              <goal>java</goal>
              <goal>xpp3-reader</goal>
              <goal>xsd</goal>
            </goals>
          </execution>
        </executions>
        <configuration>
          <version>1.0.0</version>
          <model>src/main/mdo/vss-settings.mdo</model>
        </configuration>
      </plugin>
    </plugins>
  </build>
</project><|MERGE_RESOLUTION|>--- conflicted
+++ resolved
@@ -24,23 +24,15 @@
 
   <parent>
     <groupId>org.apache.maven.scm</groupId>
-<<<<<<< HEAD
+    <artifactId>maven-scm-providers</artifactId>
     <version>1.1</version>
-=======
-    <artifactId>maven-scm-providers</artifactId>
-    <version>1.1-SNAPSHOT</version>
->>>>>>> 0336cd85
   </parent>
 
   <artifactId>maven-scm-provider-vss</artifactId>
 
   <name>Maven SCM Visual Source Safe Provider</name>
-<<<<<<< HEAD
-  <version>1.1</version>
-=======
   <description>SCM Provider implementation for VSS (http://msdn.microsoft.com/en-us/vstudio/aa700907.aspx).</description>
 
->>>>>>> 0336cd85
   <build>
     <plugins>
       <plugin>
