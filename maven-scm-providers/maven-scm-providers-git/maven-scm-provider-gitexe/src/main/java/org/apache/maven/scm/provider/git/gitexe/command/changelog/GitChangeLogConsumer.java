--- conflicted
+++ resolved
@@ -19,16 +19,6 @@
  * under the License.
  */
 
-<<<<<<< HEAD
-import java.util.ArrayList;
-import java.util.Calendar;
-import java.util.Date;
-import java.util.List;
-import java.util.Locale;
-import java.util.TimeZone;
-
-=======
->>>>>>> ec79c296
 import org.apache.maven.scm.ChangeFile;
 import org.apache.maven.scm.ChangeSet;
 import org.apache.maven.scm.ScmFileStatus;
@@ -47,7 +37,6 @@
 /**
  * @author <a href="mailto:struberg@yahoo.de">Mark Struberg</a>
  * @author Olivier Lamy
- * @author Petr Kozelka
  * @version $Id$
  */
 public class GitChangeLogConsumer
@@ -142,12 +131,8 @@
     /**
      * The pattern used to match git file lines
      */
-<<<<<<< HEAD
-    private static final String FILE_PATTERN = "^:\\d* \\d* [:xdigit:]*\\.* [:xdigit:]*\\.* ([:upper:])[:digit:]*\\t([^\\t]*)(\\t(.*))?";
-=======
     private static final String FILE_PATTERN =
         "^:\\d* \\d* [:xdigit:]*\\.* [:xdigit:]*\\.* ([:upper:])[:digit:]*\\t([^\\t]*)(\\t(.*))?";
->>>>>>> ec79c296
 
     /**
      * Current status of the parser
@@ -267,28 +252,16 @@
                 processGetHeader( line );
                 break;
             case STATUS_GET_AUTHOR:
-                processGetAuthor(line);
+                processGetAuthor( line );
                 break;
             case STATUS_GET_DATE:
-                processGetDate(line, null);
+                processGetDate( line, null );
                 break;
             case STATUS_GET_COMMENT:
-                processGetComment(line);
+                processGetComment( line );
                 break;
             case STATUS_GET_FILE:
-                processGetFile(line);
-                break;
-            case STATUS_RAW_TREE:
-                processGetRawTree(line);
-                break;
-            case STATUS_RAW_PARENT:
-                processGetRawParent(line);
-                break;
-            case STATUS_RAW_AUTHOR:
-                processGetRawAuthor(line);
-                break;
-            case STATUS_RAW_COMMITTER:
-                processGetRawCommitter(line);
+                processGetFile( line );
                 break;
             case STATUS_RAW_TREE:
                 processGetRawTree( line );
@@ -345,12 +318,8 @@
     private void processGetAuthor( String line )
     {
         // this autodetects 'raw' format
-<<<<<<< HEAD
-        if ( rawTreeRegexp.match( line )) {
-=======
         if ( rawTreeRegexp.match( line ) )
         {
->>>>>>> ec79c296
             status = STATUS_RAW_TREE;
             processGetRawTree( line );
             return;
@@ -362,7 +331,7 @@
         }
         String author = authorRegexp.getParen( 1 );
 
-        currentChange.setAuthor(author);
+        currentChange.setAuthor( author );
 
         status = STATUS_GET_DATE;
     }
@@ -379,14 +348,7 @@
         {
             return;
         }
-<<<<<<< HEAD
-        String treeHash = rawTreeRegexp.getParen( 1 );
-
-//TODO        currentChange.setTreeHash( treeHash );
-
-=======
         //here we could set treeHash if it appears in the model: currentChange.setTreeHash( rawTreeRegexp.getParen( 1 ) );
->>>>>>> ec79c296
         status = STATUS_RAW_PARENT;
     }
 
@@ -401,29 +363,11 @@
         if ( !rawParentRegexp.match( line ) )
         {
             status = STATUS_RAW_AUTHOR;
-<<<<<<< HEAD
-            processGetRawAuthor(line);
-=======
             processGetRawAuthor( line );
->>>>>>> ec79c296
             return;
         }
         String parentHash = rawParentRegexp.getParen( 1 );
 
-<<<<<<< HEAD
-        addParentRevision(parentHash);
-    }
-
-    /**
-     * In GIT, both parent and merged revisions are called parent. Fortunately, the real parent comes first in the log.
-     * This method takes care of the difference.
-     * @param hash -
-     */
-    private void addParentRevision(String hash) {
-        if (currentChange.getParentRevision() == null) {
-            currentChange.setParentRevision( hash );
-        } else {
-=======
         addParentRevision( parentHash );
     }
 
@@ -441,7 +385,6 @@
         }
         else
         {
->>>>>>> ec79c296
             currentChange.addMergedRevision( hash );
         }
     }
@@ -459,16 +402,6 @@
             return;
         }
         String author = rawAuthorRegexp.getParen( 1 );
-<<<<<<< HEAD
-        currentChange.setAuthor(author);
-
-        String time = rawAuthorRegexp.getParen( 2 );
-        String tz = rawAuthorRegexp.getParen( 3 );
-
-        final Calendar c = Calendar.getInstance( TimeZone.getTimeZone( tz ) );
-        c.setTimeInMillis( Long.parseLong( time ) * 1000 );
-        currentChange.setDate(c.getTime());
-=======
         currentChange.setAuthor( author );
 
         String datestring = rawAuthorRegexp.getParen( 2 );
@@ -479,7 +412,6 @@
         Calendar c = Calendar.getInstance( TimeZone.getTimeZone( tz ) );
         c.setTimeInMillis( Long.parseLong( datestring ) * 1000 );
         currentChange.setDate( c.getTime() );
->>>>>>> ec79c296
 
         status = STATUS_RAW_COMMITTER;
     }
@@ -496,19 +428,7 @@
         {
             return;
         }
-<<<<<<< HEAD
-        String committer = rawCommitterRegexp.getParen( 1 );
-//TODO        currentChange.setCommitter(committer);
-
-        String time = rawCommitterRegexp.getParen( 2 );
-        String tz = rawCommitterRegexp.getParen( 3 );
-        final Calendar c = Calendar.getInstance(TimeZone.getTimeZone(tz));
-        c.setTimeInMillis(Long.parseLong(time) * 1000);
-//TODO        currentChange.setCommitterDate(c.getTime()); // == committer date
-
-=======
         // here we could set committer and committerDate, the same way as in processGetRawAuthor
->>>>>>> ec79c296
         status = STATUS_GET_COMMENT;
     }
 
@@ -598,56 +518,31 @@
             String name = fileRegexp.getParen( 2 );
             String originalName = null;
             String originalRevision = null;
-<<<<<<< HEAD
-            if ("A".equals(actionChar)) {
+            if ( "A".equals( actionChar ) )
+            {
                 action = ScmFileStatus.ADDED;
-            } else if ("M".equals(actionChar)) {
+            }
+            else if ( "M".equals( actionChar ) )
+            {
                 action = ScmFileStatus.MODIFIED;
-            } else if ("D".equals(actionChar)) {
+            }
+            else if ( "D".equals( actionChar ) )
+            {
                 action = ScmFileStatus.DELETED;
-            } else if ("R".equals(actionChar)) {
-=======
-            if ( "A".equals( actionChar ) )
-            {
-                action = ScmFileStatus.ADDED;
-            }
-            else if ( "M".equals( actionChar ) )
-            {
-                action = ScmFileStatus.MODIFIED;
-            }
-            else if ( "D".equals( actionChar ) )
-            {
-                action = ScmFileStatus.DELETED;
             }
             else if ( "R".equals( actionChar ) )
             {
->>>>>>> ec79c296
                 action = ScmFileStatus.RENAMED;
                 originalName = name;
                 name = fileRegexp.getParen( 4 );
                 originalRevision = currentChange.getParentRevision();
-<<<<<<< HEAD
-            } else if ("C".equals(actionChar)) {
-=======
             }
             else if ( "C".equals( actionChar ) )
             {
->>>>>>> ec79c296
                 action = ScmFileStatus.COPIED;
                 originalName = name;
                 name = fileRegexp.getParen( 4 );
                 originalRevision = currentChange.getParentRevision();
-<<<<<<< HEAD
-            } else {
-                action = ScmFileStatus.UNKNOWN;
-            }
-
-            final ChangeFile changeFile = new ChangeFile(name, currentRevision);
-            changeFile.setAction( action );
-            changeFile.setOriginalName( originalName );
-            changeFile.setOriginalRevision( originalRevision );
-            //TODO: set similarity index, count of added/removed lines, hunks, ...
-=======
             }
             else
             {
@@ -658,7 +553,6 @@
             changeFile.setAction( action );
             changeFile.setOriginalName( originalName );
             changeFile.setOriginalRevision( originalRevision );
->>>>>>> ec79c296
             currentChange.addFile( changeFile );
         }
     }
