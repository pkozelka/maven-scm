--- conflicted
+++ resolved
@@ -33,20 +33,9 @@
 import java.text.DateFormat;
 import java.text.SimpleDateFormat;
 import java.util.Date;
-import java.util.Iterator;
 import java.util.List;
 import java.util.TimeZone;
 
-<<<<<<< HEAD
-import org.apache.maven.scm.ChangeFile;
-import org.apache.maven.scm.ChangeSet;
-import org.apache.maven.scm.log.DefaultLog;
-import org.codehaus.plexus.PlexusTestCase;
-import org.codehaus.plexus.logging.Logger;
-import org.junit.Assert;
-
-=======
->>>>>>> 6cc59520
 /**
  * @author <a href="mailto:evenisse@apache.org">Emmanuel Venisse</a>
  * @version $Id$
@@ -88,7 +77,7 @@
 
         consumeLog( svnLog );
 
-        final ChangeSet entry = (ChangeSet) consumer.getModifications().get( 0 );
+        final ChangeSet entry = consumer.getModifications().get( 0 );
 
         final List changedFiles = entry.getFiles();
         final String revision = ( (ChangeFile) changedFiles.get( 0 ) ).getRevision();
@@ -248,13 +237,9 @@
 
         out.append( "nb modifications : " + modifications.size() );
 
-<<<<<<< HEAD
         int origFileCounter = 0;
 
-        for ( Iterator i = modifications.iterator(); i.hasNext(); )
-=======
         for ( ChangeSet entry : consumer.getModifications() )
->>>>>>> 6cc59520
         {
 
             out.append( "Author:" + entry.getAuthor() );
@@ -274,13 +259,10 @@
 
                 // files in this log are known not to contain space
                 Assert.assertEquals( "Unexpected space found in filename: " + fileName, -1, fileName.indexOf( " " ) );
-<<<<<<< HEAD
 
                 if (file.getOriginalName() != null) {
                     origFileCounter ++;
                 }
-=======
->>>>>>> 6cc59520
             }
 
             out.append( "==============================" );
