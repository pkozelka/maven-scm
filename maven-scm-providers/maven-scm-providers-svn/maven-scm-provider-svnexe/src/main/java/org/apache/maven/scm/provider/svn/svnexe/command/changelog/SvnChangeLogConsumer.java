--- conflicted
+++ resolved
@@ -236,7 +236,6 @@
      */
     private void processGetFile( String line )
     {
-<<<<<<< HEAD
         if ( FILE_PATTERN.match( line ) )  {
             final String fileinfo = FILE_PATTERN.getParen( 2 );
             String name = fileinfo;
@@ -271,23 +270,6 @@
             changeFile.setOriginalName( originalName );
             changeFile.setOriginalRevision( originalRev );
             currentChange.addFile( changeFile );
-=======
-        if ( FILE_PATTERN.match( line ) )
-        {
-            final String fileinfo = FILE_PATTERN.getParen( 2 );
-            String name = fileinfo;
-            final int n = fileinfo.indexOf( " (" );
-            if ( n > 1 && fileinfo.endsWith( ")" ) )
-            {
-                final String origFileInfo = fileinfo.substring( n );
-                if ( ORIG_FILE_PATTERN.match( origFileInfo ) )
-                {
-                    // if original file is present, we must extract only the affected one at the beginning
-                    name = fileinfo.substring( 0, n );
-                }
-            }
-            currentChange.addFile( new ChangeFile( name, currentRevision ) );
->>>>>>> 6cc59520
 
             status = GET_FILE;
         }
