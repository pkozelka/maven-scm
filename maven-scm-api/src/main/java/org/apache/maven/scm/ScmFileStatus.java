package org.apache.maven.scm;

import java.io.Serializable;

/*
 * Licensed to the Apache Software Foundation (ASF) under one
 * or more contributor license agreements.  See the NOTICE file
 * distributed with this work for additional information
 * regarding copyright ownership.  The ASF licenses this file
 * to you under the Apache License, Version 2.0 (the
 * "License"); you may not use this file except in compliance
 * with the License.  You may obtain a copy of the License at
 *
 * http://www.apache.org/licenses/LICENSE-2.0
 *
 * Unless required by applicable law or agreed to in writing,
 * software distributed under the License is distributed on an
 * "AS IS" BASIS, WITHOUT WARRANTIES OR CONDITIONS OF ANY
 * KIND, either express or implied.  See the License for the
 * specific language governing permissions and limitations
 * under the License.
 */

/**
 * @TODO move to a real enum
 * <p/>
 * Typesafe enum for file status
 * </p>
 * <p/>
 * There are two types of status defined in this class: <br/>
 * 1) Status: Changes in the working tree, not yet committed to the repository eg. MODIFIED <br/>
 * 2) Transaction: The file is part of some transaction with the repository eg. CHECKED_IN
 * </p>
 *
 * @author <a href="mailto:trygvis@inamo.no">Trygve Laugst&oslash;l</a>
 * @version $Id$
 */
public final class ScmFileStatus
    implements Serializable
{
    private static final long serialVersionUID = -7840223279162817915L;

    /**
     * File is added to the working tree and does not yet exist in the repository
     */
    public static final ScmFileStatus ADDED = new ScmFileStatus( "added" );

    /**
     * File is removed from the working tree thus not revisioned anymore.<br>
     * The file is still present in the repository.<br>
     * The file could be deleted from the filesystem depending on the provider.
     */
    public static final ScmFileStatus DELETED = new ScmFileStatus( "deleted" );

    /**
     * The file has been modified in the working tree.
     */
    public static final ScmFileStatus MODIFIED = new ScmFileStatus( "modified" );

    /**
     * The file has been renamed or moved in the working tree.
<<<<<<< HEAD
=======
     * @since 1.7
>>>>>>> ec79c296
     */
    public static final ScmFileStatus RENAMED = new ScmFileStatus( "renamed" );

    /**
     * The file has been copied in the working tree.
<<<<<<< HEAD
=======
     * @since 1.7
>>>>>>> ec79c296
     */
    public static final ScmFileStatus COPIED = new ScmFileStatus( "copied" );

    /**
     * The file is missing in the working tree.
     */
    public static final ScmFileStatus MISSING = new ScmFileStatus( "missing" );

    /**
     * File from working tree is checked into the repository
     */
    public static final ScmFileStatus CHECKED_IN = new ScmFileStatus( "checked-in" );

    /**
     * File is checked out from the repository and into the working tree
     */
    public static final ScmFileStatus CHECKED_OUT = new ScmFileStatus( "checked-out" );

    /**
     * The file in the working tree has differences to the one in repository that
     * conflicts ie. it cannot automatically be merged.
     */
    public static final ScmFileStatus CONFLICT = new ScmFileStatus( "conflict" );

    /**
     * The file in the working tree has been updated with changes from the repository.
     */
    public static final ScmFileStatus PATCHED = new ScmFileStatus( "patched" );

    /**
     * The file is added, removed or updated from the repository, thus its
     * up-to-date with the version in the repository. See also isUpdate()
     */
    public static final ScmFileStatus UPDATED = new ScmFileStatus( "updated" );

    /**
     * The file is part of a tag.
     */
    public static final ScmFileStatus TAGGED = new ScmFileStatus( "tagged" );

    /**
     * The file is locked.
     */
    public static final ScmFileStatus LOCKED = new ScmFileStatus( "locked" );

    /**
     * The file is in the working tree but is not versioned and not ignored either.
     */
    public static final ScmFileStatus UNKNOWN = new ScmFileStatus( "unknown" );

    /**
     * @since 1.5
     * The file is being edited
     */
    public static final ScmFileStatus EDITED = new ScmFileStatus( "edit" );
    
    /**
     * The status name
     */
    private final String name;

    private ScmFileStatus( String name )
    {
        this.name = name;
    }

    /** {@inheritDoc} */
    public String toString()
    {
        return name;
    }

    /**
     * There are changes in the working tree that are not committed to the repository, or <br>
     * the file is unknown for the working tree.
     *
     * @return true on changes in the working tree or if the file is unknown.
     */
    public boolean isStatus()
    {
        return this == UNKNOWN || isDiff();
    }

    /**
     * There are changes in the working tree that are not committed to the repository. <br>
     *
     * @return true on changes in the working tree
     */
    public boolean isDiff()
    {
        return this == ADDED || this == DELETED || this == MODIFIED;
    }

    /**
     * @return true if the file was part of a transaction with the repository.
     */
    public boolean isTransaction()
    {
        return this == CHECKED_IN || this == CHECKED_OUT || this == LOCKED || this == TAGGED || isUpdate();
    }

    /**
     * File is part of an update transaction with the repository.<br>
     * Note: ADDED and REMOVED are not an update status since they indicates
     * that the working tree has changed.<br>
     * An update indicates the opposite, that the repository was changed compared to
     * the working tree and that it is now synchronized unless there are conflicts.
     *
     * @return true if the status is conflict, updated or patched.
     */
    public boolean isUpdate()
    {
        return this == CONFLICT || this == UPDATED || this == PATCHED;
    }
}<|MERGE_RESOLUTION|>--- conflicted
+++ resolved
@@ -59,19 +59,13 @@
 
     /**
      * The file has been renamed or moved in the working tree.
-<<<<<<< HEAD
-=======
      * @since 1.7
->>>>>>> ec79c296
      */
     public static final ScmFileStatus RENAMED = new ScmFileStatus( "renamed" );
 
     /**
      * The file has been copied in the working tree.
-<<<<<<< HEAD
-=======
      * @since 1.7
->>>>>>> ec79c296
      */
     public static final ScmFileStatus COPIED = new ScmFileStatus( "copied" );
 
