package org.apache.maven.scm;

import java.io.Serializable;

/*
 * Licensed to the Apache Software Foundation (ASF) under one
 * or more contributor license agreements.  See the NOTICE file
 * distributed with this work for additional information
 * regarding copyright ownership.  The ASF licenses this file
 * to you under the Apache License, Version 2.0 (the
 * "License"); you may not use this file except in compliance
 * with the License.  You may obtain a copy of the License at
 *
 * http://www.apache.org/licenses/LICENSE-2.0
 *
 * Unless required by applicable law or agreed to in writing,
 * software distributed under the License is distributed on an
 * "AS IS" BASIS, WITHOUT WARRANTIES OR CONDITIONS OF ANY
 * KIND, either express or implied.  See the License for the
 * specific language governing permissions and limitations
 * under the License.
 */

/**
 * A set of information about revisions of a file as returned by CVS's log
 * command
 *
 * @author <a href="mailto:dion@multitask.com.au">dIon Gillard </a>
 * @author <a href="mailto:evenisse@apache.org">Emmanuel Venisse</a>
 * @version $Id$
 */
public class ChangeFile
    implements Serializable
{
    private static final long serialVersionUID = 6294855290542668753L;

    /**
     * the name of the file relative to the project directory.
     */
    private String name;

    /**
     * the latest revision of the file.
     */
    private String revision;

    /**
     * edit type on the file
     * note: perhaps we should use a different type, ideally enum ? this one seems to target quite different usecases ...
<<<<<<< HEAD
=======
     * @since 1.7
>>>>>>> ec79c296
     */
    private ScmFileStatus action;

    /**
     * the name before copying or moving
<<<<<<< HEAD
=======
     * @since 1.7
>>>>>>> ec79c296
     */
    private String originalName;

    /**
     * the revision from which we {@link ScmFileStatus copied} or {@link ScmFileStatus moved} this file or directory
<<<<<<< HEAD
=======
     * @since 1.7
>>>>>>> ec79c296
     */
    private String originalRevision;

    /**
     * Constructor for the ChangeFile object without all details available
     *
     * @param name file name
     */
    public ChangeFile( String name )
    {
        setName( name );
    }

    /**
     * Constructor for the ChangeFile object
     *
     * @param name file name
     * @param rev  latest revision of the file
     */
    public ChangeFile( String name, String rev )
    {
        setName( name );

        setRevision( rev );
    }

    /**
     * Gets the name attribute of the ChangeLogFile object.
     *
     * @return the file name
     */
    public String getName()
    {
        return name;
    }

    /**
     * Setter for property name.
     *
     * @param name New value of property name.
     */
    public void setName( String name )
    {
        this.name = name;
    }

    public String getOriginalName() {
        return originalName;
    }

    public void setOriginalName( String originalName ) {

        this.originalName = originalName;
    }

    public String getOriginalRevision() {
        return originalRevision;
    }

    public void setOriginalRevision(String originalRevision) {
        this.originalRevision = originalRevision;
    }

    /**
     * Gets the revision attribute of the ChangeLogFile object.
     *
     * @return the latest revision of the file
     */
    public String getRevision()
    {
        return revision;
    }

    /**
     * Setter for property revision.
     *
     * @param revision New value of property revision.
     */
    public void setRevision( String revision )
    {
        this.revision = revision;
    }

    public ScmFileStatus getAction() {
        return action;
    }

    public void setAction( ScmFileStatus action ) {
        this.action = action;
    }

    /**
     * Provide a version of the object as a string for debugging purposes
     *
     * @return a {@link String}made up of the properties of the object
     */
    public String toString()
    {
        StringBuilder buffer = new StringBuilder(  );

        if ( getAction() != null )
        {
            buffer.append( "[" ).append( getAction() ).append( "]:" );
        }

        buffer.append( getName() );
        if ( getRevision() != null )
        {
            buffer.append( ", " ).append( getRevision() );
        }

        if ( getOriginalName() != null )
        {
            buffer.append( ", originalName" ).append( getOriginalName() );
        }

        if ( getOriginalRevision() != null )
        {
            buffer.append( ", originalRevision=" ).append( getOriginalRevision() );
        }

        return buffer.toString();
    }
}<|MERGE_RESOLUTION|>--- conflicted
+++ resolved
@@ -47,28 +47,19 @@
     /**
      * edit type on the file
      * note: perhaps we should use a different type, ideally enum ? this one seems to target quite different usecases ...
-<<<<<<< HEAD
-=======
      * @since 1.7
->>>>>>> ec79c296
      */
     private ScmFileStatus action;
 
     /**
      * the name before copying or moving
-<<<<<<< HEAD
-=======
      * @since 1.7
->>>>>>> ec79c296
      */
     private String originalName;
 
     /**
      * the revision from which we {@link ScmFileStatus copied} or {@link ScmFileStatus moved} this file or directory
-<<<<<<< HEAD
-=======
      * @since 1.7
->>>>>>> ec79c296
      */
     private String originalRevision;
 
