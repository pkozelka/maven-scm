package org.apache.maven.scm;

/*
 * Licensed to the Apache Software Foundation (ASF) under one
 * or more contributor license agreements.  See the NOTICE file
 * distributed with this work for additional information
 * regarding copyright ownership.  The ASF licenses this file
 * to you under the Apache License, Version 2.0 (the
 * "License"); you may not use this file except in compliance
 * with the License.  You may obtain a copy of the License at
 *
 * http://www.apache.org/licenses/LICENSE-2.0
 *
 * Unless required by applicable law or agreed to in writing,
 * software distributed under the License is distributed on an
 * "AS IS" BASIS, WITHOUT WARRANTIES OR CONDITIONS OF ANY
 * KIND, either express or implied.  See the License for the
 * specific language governing permissions and limitations
 * under the License.
 */

import java.io.Serializable;
import java.text.ParseException;
import java.text.SimpleDateFormat;
import java.util.ArrayList;
import java.util.Collections;
import java.util.Date;
import java.util.LinkedHashSet;
import java.util.List;
import java.util.Set;

import org.apache.maven.scm.provider.ScmProviderRepository;
import org.apache.maven.scm.util.FilenameUtils;
import org.apache.maven.scm.util.ThreadSafeDateFormat;
import org.codehaus.plexus.util.StringUtils;

/**
 * @author <a href="mailto:evenisse@apache.org">Emmanuel Venisse</a>
 * @version $Id$
 */
public class ChangeSet
    implements Serializable
{
    /**
     *
     */
    private static final long serialVersionUID = 7097705862222539801L;

    /**
     * Escaped <code>&lt;</code> entity
     */
    public static final String LESS_THAN_ENTITY = "&lt;";

    /**
     * Escaped <code>&gt;</code> entity
     */
    public static final String GREATER_THAN_ENTITY = "&gt;";

    /**
     * Escaped <code>&amp;</code> entity
     */
    public static final String AMPERSAND_ENTITY = "&amp;";

    /**
     * Escaped <code>'</code> entity
     */
    public static final String APOSTROPHE_ENTITY = "&apos;";

    /**
     * Escaped <code>"</code> entity
     */
    public static final String QUOTE_ENTITY = "&quot;";

    private static final String DATE_PATTERN = "yyyy-MM-dd";

    /**
     * Formatter used by the getDateFormatted method.
     */
    private static final ThreadSafeDateFormat DATE_FORMAT = new ThreadSafeDateFormat( DATE_PATTERN );

    private static final String TIME_PATTERN = "HH:mm:ss";

    /**
     * Formatter used by the getTimeFormatted method.
     */
    private static final ThreadSafeDateFormat TIME_FORMAT = new ThreadSafeDateFormat( TIME_PATTERN );

    /**
     * Formatter used to parse date/timestamp.
     */
    private static final ThreadSafeDateFormat TIMESTAMP_FORMAT_1 = new ThreadSafeDateFormat( "yyyy/MM/dd HH:mm:ss" );

    private static final ThreadSafeDateFormat TIMESTAMP_FORMAT_2 = new ThreadSafeDateFormat( "yyyy-MM-dd HH:mm:ss" );

    private static final ThreadSafeDateFormat TIMESTAMP_FORMAT_3 = new ThreadSafeDateFormat( "yyyy/MM/dd HH:mm:ss z" );

    private static final ThreadSafeDateFormat TIMESTAMP_FORMAT_4 = new ThreadSafeDateFormat( "yyyy-MM-dd HH:mm:ss z" );

    /**
     * Date the changes were committed
     */
    private Date date;

    /**
     * User who made changes
     */
    private String author;

    /**
     * comment provided at commit time
     */
    private String comment = "";

    /**
     * List of ChangeFile
     */
    private List<ChangeFile> files;
    
    /**
     * The SCM revision id for this changeset.
     * @since 1.3
     */
    private String revision;

    /**
     * Revision from which this one originates
<<<<<<< HEAD
=======
     * @since 1.7
>>>>>>> ec79c296
     */
    private String parentRevision;

    /**
     * Revisions that were merged into this one
<<<<<<< HEAD
=======
     * @since 1.7
>>>>>>> ec79c296
     */
    private Set<String> mergedRevisions;

    /**
     * @param strDate         Date the changes were committed
     * @param userDatePattern pattern of date
     * @param comment         comment provided at commit time
     * @param author          User who made changes
     * @param files           The ChangeFile list
     */
    public ChangeSet( String strDate, String userDatePattern, String comment, String author,
                      List<ChangeFile> files )
    {
        this( null, comment, author, files );

        setDate( strDate, userDatePattern );
    }

    /**
     * @param date    Date the changes were committed
     * @param comment comment provided at commit time
     * @param author  User who made changes
     * @param files   The ChangeFile list
     */
    public ChangeSet( Date date, String comment, String author, List<ChangeFile> files )
    {
        setDate( date );

        setAuthor( author );

        setComment( comment );

        this.files = files;
    }

    /**
     * Constructor used when attributes aren't available until later
     */
    public ChangeSet()
    {
        // no op
    }

    /**
     * Getter for ChangeFile list.
     *
     * @return List of ChangeFile.
     */
    public List<ChangeFile> getFiles()
    {
        if ( files == null )
        {
            return new ArrayList<ChangeFile>();
        }
        return files;
    }

    /**
     * Setter for ChangeFile list.
     *
     * @param files List of ChangeFiles.
     */
    public void setFiles( List<ChangeFile> files )
    {
        this.files = files;
    }

    public void addFile( ChangeFile file )
    {
        if ( files == null )
        {
            files = new ArrayList<ChangeFile>();
        }

        files.add( file );
    }

    /**
     * @deprecated Use method {@link #containsFilename(String)}
     * @param filename
     * @param repository NOT USED
     * @return
     */
    public boolean containsFilename( String filename, ScmProviderRepository repository )
    {
        return containsFilename( filename );
    }

    public boolean containsFilename( String filename )
    {
        if ( files != null )
        {
            for ( ChangeFile file : files )
            {
                String f1 = FilenameUtils.normalizeFilename( file.getName() );
                String f2 = FilenameUtils.normalizeFilename( filename );
                if ( f1.indexOf( f2 ) >= 0 )
                {
                    return true;
                }
            }
        }

        return false;
    }

    /**
     * Getter for property author.
     *
     * @return Value of property author.
     */
    public String getAuthor()
    {
        return author;
    }

    /**
     * Setter for property author.
     *
     * @param author New value of property author.
     */
    public void setAuthor( String author )
    {
        this.author = author;
    }

    /**
     * Getter for property comment.
     *
     * @return Value of property comment.
     */
    public String getComment()
    {
        return comment;
    }

    /**
     * Setter for property comment.
     *
     * @param comment New value of property comment.
     */
    public void setComment( String comment )
    {
        this.comment = comment;
    }

    /**
     * Getter for property date.
     *
     * @return Value of property date.
     */
    public Date getDate()
    {
        if ( date != null )
        {
            return (Date) date.clone();
        }

        return null;
    }

    /**
     * Setter for property date.
     *
     * @param date New value of property date.
     */
    public void setDate( Date date )
    {
        if ( date != null )
        {
            this.date = new Date( date.getTime() );
        }
    }

    /**
     * Setter for property date that takes a string and parses it
     *
     * @param date - a string in yyyy/MM/dd HH:mm:ss format
     */
    public void setDate( String date )
    {
        setDate( date, null );
    }

    /**
     * Setter for property date that takes a string and parses it
     *
     * @param date            - a string in yyyy/MM/dd HH:mm:ss format
     * @param userDatePattern - pattern of date
     */
    public void setDate( String date, String userDatePattern )
    {
        try
        {
            if ( !StringUtils.isEmpty( userDatePattern ) )
            {
                SimpleDateFormat format = new SimpleDateFormat( userDatePattern );

                this.date = format.parse( date );
            }
            else
            {
                this.date = TIMESTAMP_FORMAT_3.parse( date );
            }
        }
        catch ( ParseException e )
        {
            if ( !StringUtils.isEmpty( userDatePattern ) )
            {
                try
                {
                    this.date = TIMESTAMP_FORMAT_3.parse( date );
                }
                catch ( ParseException pe )
                {
                    try
                    {
                        this.date = TIMESTAMP_FORMAT_4.parse( date );
                    }
                    catch ( ParseException pe1 )
                    {
                        try
                        {
                            this.date = TIMESTAMP_FORMAT_1.parse( date );
                        }
                        catch ( ParseException pe2 )
                        {
                            try
                            {
                                this.date = TIMESTAMP_FORMAT_2.parse( date );
                            }
                            catch ( ParseException pe3 )
                            {
                                throw new IllegalArgumentException( "Unable to parse date: " + date );
                            }
                        }
                    }
                }
            }
            else
            {
                try
                {
                    this.date = TIMESTAMP_FORMAT_4.parse( date );
                }
                catch ( ParseException pe1 )
                {
                    try
                    {
                        this.date = TIMESTAMP_FORMAT_1.parse( date );
                    }
                    catch ( ParseException pe2 )
                    {
                        try
                        {
                            this.date = TIMESTAMP_FORMAT_2.parse( date );
                        }
                        catch ( ParseException pe3 )
                        {
                            throw new IllegalArgumentException( "Unable to parse date: " + date );
                        }
                    }
                }
            }
        }
    }

    /**
     * @return date in yyyy-mm-dd format
     */
    public String getDateFormatted()
    {
        return DATE_FORMAT.format( getDate() );
    }

    /**
     * @return time in HH:mm:ss format
     */
    public String getTimeFormatted()
    {
        return TIME_FORMAT.format( getDate() );
    }

    /**
     * @return
     * @since 1.3
     */
    public String getRevision()
    {
        return revision;
    }

    /**
     * @param revision
     * @since 1.3
     */
    public void setRevision( String revision )
    {
        this.revision = revision;
    }

    public String getParentRevision() {
        return parentRevision;
    }

    public void setParentRevision(String parentRevision) {
        this.parentRevision = parentRevision;
    }

    public void addMergedRevision(String mergedRevision) {
        if (mergedRevisions == null) {
            mergedRevisions = new LinkedHashSet<String>();
        }
        mergedRevisions.add(mergedRevision);
    }

    public Set<String> getMergedRevisions() {
        return mergedRevisions == null ? Collections.<String>emptySet() : mergedRevisions;
    }

    public void setMergedRevisions(Set<String> mergedRevisions) {
        this.mergedRevisions = mergedRevisions;
    }

    /** {@inheritDoc} */
    public String toString()
    {
        StringBuilder result = new StringBuilder( author == null ? " null " : author );
        result.append( "\n" ).append( date == null ? "null " : date.toString() ).append( "\n" );
        // parent(s)
        if ( parentRevision != null ) {
            result.append( "parent: " ).append( parentRevision );
            if ( !mergedRevisions.isEmpty() ) {
                result.append( " + " );
                result.append( mergedRevisions );
            }
            result.append( "\n" );
        }
        if ( files != null )
        {
            for ( ChangeFile file : files )
            {
                result.append( file == null ? " null " : file.toString() ).append( "\n" );
            }
        }

        result.append( comment == null ? " null " : comment );

        return result.toString();
    }

    /**
     * Provide the changelog entry as an XML snippet.
     *
     * @return a changelog-entry in xml format
     * @task make sure comment doesn't contain CDATA tags - MAVEN114
     */
    public String toXML()
    {
        StringBuilder buffer = new StringBuilder("\t<changelog-entry>\n" );

        if ( getDate() != null )
        {
            buffer.append( "\t\t<date pattern=\"" + DATE_PATTERN + "\">" )
                .append( getDateFormatted() )
                .append( "</date>\n" )
                .append( "\t\t<time pattern=\"" + TIME_PATTERN + "\">" )
                .append( getTimeFormatted() )
                .append( "</time>\n" );
        }

        buffer.append( "\t\t<author><![CDATA[" )
            .append( author )
            .append( "]]></author>\n" );

        if ( parentRevision != null) {
            buffer.append( "\t\t<parent>" ).append( getParentRevision() ).append( "</parent>\n" );
        }
        for ( String mergedRevision : getMergedRevisions() )
        {
            buffer.append( "\t\t<merge>" ).append( mergedRevision ).append( "</merge>\n" );
        }

        if ( files != null )
        {
            for ( ChangeFile file : files )
            {
                buffer.append( "\t\t<file>\n" );
                if ( file.getAction() != null )
                {
                    buffer.append( "\t\t\t<action>" ).append( file.getAction() ).append( "</action>\n" );
                }
                buffer.append( "\t\t\t<name>" ).append( escapeValue( file.getName() ) ).append( "</name>\n" );
                buffer.append( "\t\t\t<revision>" ).append( file.getRevision() ).append( "</revision>\n" );
                if ( file.getOriginalName() != null )
                {
                    buffer.append( "\t\t\t<orig-name>" ).append( escapeValue( file.getOriginalName() ) ).append( "</orig-name>\n" );
                }
                if ( file.getOriginalRevision() != null )
                {
                    buffer.append( "\t\t\t<orig-revision>" ).append( file.getOriginalRevision() ).append(
                        "</orig-revision>\n" );
                }
                buffer.append( "\t\t</file>\n" );
            }
        }
        buffer.append( "\t\t<msg><![CDATA[" )
            .append( removeCDataEnd( comment ) )
            .append( "]]></msg>\n" );
        buffer.append( "\t</changelog-entry>\n" );

        return buffer.toString();
    }

    /** {@inheritDoc} */
    public boolean equals( Object obj )
    {
        if ( obj instanceof ChangeSet )
        {
            ChangeSet changeSet = (ChangeSet) obj;

            if ( toString().equals( changeSet.toString() ) )
            {
                return true;
            }
        }

        return false;
    }

    /** {@inheritDoc} */
    public int hashCode()
    {
        final int prime = 31;
        int result = 1;
        result = prime * result + ( ( author == null ) ? 0 : author.hashCode() );
        result = prime * result + ( ( comment == null ) ? 0 : comment.hashCode() );
        result = prime * result + ( ( date == null ) ? 0 : date.hashCode() );
        result = prime * result + ( ( parentRevision == null ) ? 0 : parentRevision.hashCode() );
        result = prime * result + ( ( mergedRevisions == null ) ? 0 : mergedRevisions.hashCode() );
        result = prime * result + ( ( files == null ) ? 0 : files.hashCode() );
        return result;
    }

    /**
     * remove a <code>]]></code> from comments (replace it with <code>] ] ></code>).
     *
     * @param message The message to modify
     * @return a clean string
     */
    private String removeCDataEnd( String message )
    {
        // check for invalid sequence ]]>
        int endCdata;
        while ( message != null && ( endCdata = message.indexOf( "]]>" ) ) > -1 )
        {
            message = message.substring( 0, endCdata ) + "] ] >" + message.substring( endCdata + 3, message.length() );
        }
        return message;
    }

    /**
     * <p>Escape the <code>toString</code> of the given object.
     * For use in an attribute value.</p>
     * <p/>
     * swiped from jakarta-commons/betwixt -- XMLUtils.java
     *
     * @param value escape <code>value.toString()</code>
     * @return text with characters restricted (for use in attributes) escaped
     */
    public static String escapeValue( Object value )
    {
        StringBuilder buffer = new StringBuilder( value.toString() );
        for ( int i = 0, size = buffer.length(); i < size; i++ )
        {
            switch ( buffer.charAt( i ) )
            {
                case'<':
                    buffer.replace( i, i + 1, LESS_THAN_ENTITY );
                    size += 3;
                    i += 3;
                    break;
                case'>':
                    buffer.replace( i, i + 1, GREATER_THAN_ENTITY );
                    size += 3;
                    i += 3;
                    break;
                case'&':
                    buffer.replace( i, i + 1, AMPERSAND_ENTITY );
                    size += 4;
                    i += 4;
                    break;
                case'\'':
                    buffer.replace( i, i + 1, APOSTROPHE_ENTITY );
                    size += 5;
                    i += 5;
                    break;
                case'\"':
                    buffer.replace( i, i + 1, QUOTE_ENTITY );
                    size += 5;
                    i += 5;
                    break;
            }
        }
        return buffer.toString();
    }
}<|MERGE_RESOLUTION|>--- conflicted
+++ resolved
@@ -124,19 +124,13 @@
 
     /**
      * Revision from which this one originates
-<<<<<<< HEAD
-=======
      * @since 1.7
->>>>>>> ec79c296
      */
     private String parentRevision;
 
     /**
      * Revisions that were merged into this one
-<<<<<<< HEAD
-=======
      * @since 1.7
->>>>>>> ec79c296
      */
     private Set<String> mergedRevisions;
 
